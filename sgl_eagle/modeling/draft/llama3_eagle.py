--- conflicted
+++ resolved
@@ -5,7 +5,7 @@
 import torch
 import torch.nn as nn
 import torch.nn.functional as F
-from transformers import GenerationMixin, PreTrainedModel, LlamaConfig
+from transformers import GenerationMixin, LlamaConfig, PreTrainedModel
 from transformers.activations import ACT2FN
 
 from ..utils import padding
@@ -480,13 +480,7 @@
         return self.weight * hidden_states.to(input_dtype)
 
 
-<<<<<<< HEAD
 class LlamaDecoderLayer(nn.Module):
-=======
-class LlamaForCausalLMEagle3(GenerationMixin, PreTrainedModel):
-    config_class = LlamaConfig
-
->>>>>>> f6900236
     def __init__(self, config, last=True):
         super().__init__()
         self.hidden_size = config.hidden_size
