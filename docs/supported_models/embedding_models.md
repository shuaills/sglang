--- conflicted
+++ resolved
@@ -1,57 +1,53 @@
-# Embedding Models
-
-SGLang provides robust support for embedding models by integrating efficient serving mechanisms with its flexible programming interface. This integration allows for streamlined handling of embedding tasks, facilitating faster and more accurate retrieval and semantic search operations. SGLang's architecture enables better resource utilization and reduced latency in embedding model deployment.
-
-```{important}
-They are executed with `--is-embedding` and some may require `--trust-remote-code`
-```
-
-## Example Launch Command
-
-```shell
-python3 -m sglang.launch_server \
-  --model-path Alibaba-NLP/gme-Qwen2-VL-2B-Instruct \
-  --is-embedding \
-  --host 0.0.0.0 \
-<<<<<<< HEAD
-  --chat-template gme-qwen2-vl \
-  --port 30000
-=======
-  --port 30000 \
->>>>>>> 45b4dcf0
-```
-## Example Client Reuqest
-```python
-import requests
-
-url = "http://127.0.0.1:30000"
-
-text_input = "Represent this image in embedding space."
-image_path = "https://huggingface.co/datasets/liuhaotian/llava-bench-in-the-wild/resolve/main/images/023.jpg"
-
-payload = {
-    "model": "gme-qwen2-vl",
-    "input": [
-        {
-            "text": text_input
-        },
-        {
-            "image": image_path
-        }
-    ],
-}
-
-response = requests.post(url + "/v1/embeddings", json=payload).json()
-
-print("Embeddings:", [x.get("embedding") for x in response.get("data", [])])
-```
-
-
-## Supporting Matrixs
-
-| Model Family (Embedding)                        | Example HuggingFace Identifier                | Chat Template | Description                                                                                                                          |
-|-------------------------------------------------|-----------------------------------------------|---------------|--------------------------------------------------------------------------------------------------------------------------------------|
-| **Llama/Mistral based (E5EmbeddingModel)**      | `intfloat/e5-mistral-7b-instruct`             | N/A           | Mistral/Llama-based embedding model fine‑tuned for high‑quality text embeddings (top‑ranked on the MTEB benchmark).                   |
-| **GTE (QwenEmbeddingModel)**                    | `Alibaba-NLP/gte-Qwen2-7B-instruct`           | N/A           | Alibaba’s general text embedding model (7B), achieving state‑of‑the‑art multilingual performance in English and Chinese.             |
-| **GME (MultimodalEmbedModel)**                  | `Alibaba-NLP/gme-Qwen2-VL-2B-Instruct`        | `gme-qwen2-vl`          | Multimodal embedding model (2B) based on Qwen2‑VL, encoding image + text into a unified vector space for cross‑modal retrieval.      |
-| **CLIP (CLIPEmbeddingModel)**                   | `openai/clip-vit-large-patch14-336`           | N/A           | OpenAI’s CLIP model (ViT‑L/14) for embedding images (and text) into a joint latent space; widely used for image similarity search.   |
+# Embedding Models
+
+SGLang provides robust support for embedding models by integrating efficient serving mechanisms with its flexible programming interface. This integration allows for streamlined handling of embedding tasks, facilitating faster and more accurate retrieval and semantic search operations. SGLang's architecture enables better resource utilization and reduced latency in embedding model deployment.
+
+```{important}
+They are executed with `--is-embedding` and some may require `--trust-remote-code`
+```
+
+## Example Launch Command
+
+```shell
+python3 -m sglang.launch_server \
+  --model-path Alibaba-NLP/gme-Qwen2-VL-2B-Instruct \
+  --is-embedding \
+  --host 0.0.0.0 \
+  --chat-template gme-qwen2-vl \
+  --port 30000
+```
+## Example Client Reuqest
+```python
+import requests
+
+url = "http://127.0.0.1:30000"
+
+text_input = "Represent this image in embedding space."
+image_path = "https://huggingface.co/datasets/liuhaotian/llava-bench-in-the-wild/resolve/main/images/023.jpg"
+
+payload = {
+    "model": "gme-qwen2-vl",
+    "input": [
+        {
+            "text": text_input
+        },
+        {
+            "image": image_path
+        }
+    ],
+}
+
+response = requests.post(url + "/v1/embeddings", json=payload).json()
+
+print("Embeddings:", [x.get("embedding") for x in response.get("data", [])])
+```
+
+
+## Supporting Matrixs
+
+| Model Family (Embedding)                        | Example HuggingFace Identifier                | Chat Template | Description                                                                                                                          |
+|-------------------------------------------------|-----------------------------------------------|---------------|--------------------------------------------------------------------------------------------------------------------------------------|
+| **Llama/Mistral based (E5EmbeddingModel)**      | `intfloat/e5-mistral-7b-instruct`             | N/A           | Mistral/Llama-based embedding model fine‑tuned for high‑quality text embeddings (top‑ranked on the MTEB benchmark).                   |
+| **GTE (QwenEmbeddingModel)**                    | `Alibaba-NLP/gte-Qwen2-7B-instruct`           | N/A           | Alibaba’s general text embedding model (7B), achieving state‑of‑the‑art multilingual performance in English and Chinese.             |
+| **GME (MultimodalEmbedModel)**                  | `Alibaba-NLP/gme-Qwen2-VL-2B-Instruct`        | `gme-qwen2-vl`          | Multimodal embedding model (2B) based on Qwen2‑VL, encoding image + text into a unified vector space for cross‑modal retrieval.      |
+| **CLIP (CLIPEmbeddingModel)**                   | `openai/clip-vit-large-patch14-336`           | N/A           | OpenAI’s CLIP model (ViT‑L/14) for embedding images (and text) into a joint latent space; widely used for image similarity search.   |